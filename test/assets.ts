import BigNumber from 'bignumber.js';

import {
  deployAndAssociateContracts,
  deployAndRegisterToken,
  ethSymbol,
} from './helpers';
import { ethAddress } from '../lib';
import { AssetsMockInstance } from '../types/truffle-contracts/AssetsMock';

contract('Exchange (tokens)', () => {
  const Token = artifacts.require('TestToken');
  const AssetsMock = artifacts.require('AssetsMock');

  const tokenSymbol = 'TKN';

  describe('registerToken', () => {
    it('should work', async () => {
      const { exchange } = await deployAndAssociateContracts();
      const token = await Token.new();

      await exchange.registerToken(token.address, tokenSymbol, 18);
    });

<<<<<<< HEAD
    it('should revert for ETH address', async () => {
      const { exchange } = await deployAndAssociateContracts();

      let error;
      try {
        await exchange.registerToken(ethAddress, tokenSymbol, 18);
      } catch (e) {
        error = e;
      }
      expect(error).to.not.be.undefined;
      expect(error.message).to.match(/invalid token address/i);
    });

    it('should revert for blank symbol', async () => {
=======
    it('should revert when token has too many decimals', async () => {
>>>>>>> 23c53b34
      const { exchange } = await deployAndAssociateContracts();
      const token = await Token.new();

      let error;
      try {
<<<<<<< HEAD
        await exchange.registerToken(token.address, '', 18);
=======
        await exchange.registerToken(token.address, tokenSymbol, 100);
>>>>>>> 23c53b34
      } catch (e) {
        error = e;
      }
      expect(error).to.not.be.undefined;
<<<<<<< HEAD
      expect(error.message).to.match(/invalid token symbol/i);
=======
      expect(error.message).to.match(
        /token cannot have more than 32 decimals/i,
      );
>>>>>>> 23c53b34
    });

    it('should revert when already finalized', async () => {
      const { exchange } = await deployAndAssociateContracts();
      const token = await Token.new();

      await exchange.registerToken(token.address, tokenSymbol, 18);
      await exchange.confirmTokenRegistration(token.address, tokenSymbol, 18);

      let error;
      try {
        await exchange.registerToken(token.address, tokenSymbol, 18);
      } catch (e) {
        error = e;
      }
      expect(error).to.not.be.undefined;
      expect(error.message).to.match(/already finalized/i);
    });
  });

  describe('confirmTokenRegistration', () => {
    it('should work', async () => {
      const { exchange } = await deployAndAssociateContracts();
      const token = await Token.new();

      await exchange.registerToken(token.address, tokenSymbol, 18);
    });

    it('should revert for unknown token address', async () => {
      const { exchange } = await deployAndAssociateContracts();
      const token = await Token.new();
      const unknownToken = await Token.new();
      await exchange.registerToken(token.address, tokenSymbol, 18);

      let error;
      try {
        await exchange.confirmTokenRegistration(
          unknownToken.address,
          tokenSymbol,
          18,
        );
      } catch (e) {
        error = e;
      }
      expect(error).to.not.be.undefined;
      expect(error.message).to.match(/unknown asset/i);
    });

    it('should revert when already finalized', async () => {
      const { exchange } = await deployAndAssociateContracts();
      const token = await Token.new();

      await exchange.registerToken(token.address, tokenSymbol, 18);
      await exchange.confirmTokenRegistration(token.address, tokenSymbol, 18);

      let error;
      try {
        await exchange.confirmTokenRegistration(token.address, tokenSymbol, 18);
      } catch (e) {
        error = e;
      }
      expect(error).to.not.be.undefined;
      expect(error.message).to.match(/already finalized/i);
    });

    it('should revert when symbols do not match', async () => {
      const { exchange } = await deployAndAssociateContracts();
      const token = await Token.new();

      await exchange.registerToken(token.address, tokenSymbol, 18);

      let error;
      try {
        await exchange.confirmTokenRegistration(
          token.address,
          `${tokenSymbol}123`,
          18,
        );
      } catch (e) {
        error = e;
      }
      expect(error).to.not.be.undefined;
      expect(error.message).to.match(/symbols do not match/i);
    });

    it('should revert when decimals do not match', async () => {
      const { exchange } = await deployAndAssociateContracts();
      const token = await Token.new();

      await exchange.registerToken(token.address, tokenSymbol, 18);

      let error;
      try {
        await exchange.confirmTokenRegistration(token.address, tokenSymbol, 17);
      } catch (e) {
        error = e;
      }
      expect(error).to.not.be.undefined;
      expect(error.message).to.match(/decimals do not match/i);
    });
  });

  describe('loadAssetBySymbol', () => {
    it('should work for ETH', async () => {
      const { exchange } = await deployAndAssociateContracts();

      const registeredAddress = (
        await exchange.loadAssetBySymbol(ethSymbol, new Date().getTime())
      ).assetAddress;

      expect(registeredAddress).to.equal(ethAddress);
    });

    it('should work for registered token', async () => {
      const { exchange } = await deployAndAssociateContracts();
      const token = await deployAndRegisterToken(exchange, tokenSymbol);

      const registeredAddress = (
        await exchange.loadAssetBySymbol(tokenSymbol, new Date().getTime())
      ).assetAddress;

      expect(registeredAddress).to.equal(token.address);
    });

    it('should revert when no token registered for symbol', async () => {
      const { exchange } = await deployAndAssociateContracts();
      await deployAndRegisterToken(exchange, tokenSymbol);

      let error;
      try {
        await exchange.loadAssetBySymbol(
          `${tokenSymbol}123`,
          new Date().getTime(),
        );
      } catch (e) {
        error = e;
      }
      expect(error).to.not.be.undefined;
      expect(error.message).to.match(/no confirmed asset found for symbol/i);
    });

    it('should revert when no token registered for symbol prior to timestamp', async () => {
      const timestampBeforeTokenRegistered = new Date().getTime() - 10000000;
      const { exchange } = await deployAndAssociateContracts();
      await deployAndRegisterToken(exchange, tokenSymbol);

      let error;
      try {
        await exchange.loadAssetBySymbol(
          tokenSymbol,
          timestampBeforeTokenRegistered,
        );
      } catch (e) {
        error = e;
      }
      expect(error).to.not.be.undefined;
      expect(error.message).to.match(/no confirmed asset found for symbol/i);
    });
  });

  describe('assetUnitsToPips', async () => {
    let assetsMock: AssetsMockInstance;
    const assetUnitsToPips = async (
      quantity: string,
      decimals: string,
    ): Promise<string> =>
      (await assetsMock.assetUnitsToPips(quantity, decimals)).toString();

    beforeEach(async () => {
      assetsMock = await AssetsMock.new();
    });

    it('should succeed', async () => {
      expect(await assetUnitsToPips('10000000000', '18')).to.equal('1');
      expect(await assetUnitsToPips('10000000000000', '18')).to.equal('1000');
      expect(await assetUnitsToPips('1', '8')).to.equal('1');
      expect(await assetUnitsToPips('1', '2')).to.equal('1000000');
      expect(await assetUnitsToPips('1', '0')).to.equal('100000000');
    });

    it('should truncate fractions of a pip', async () => {
      expect(await assetUnitsToPips('19', '9')).to.equal('1');
      expect(await assetUnitsToPips('1', '9')).to.equal('0');
    });

    it('should revert on uint64 overflow', async () => {
      let error;
      try {
        await assetUnitsToPips(
          new BigNumber(2).exponentiatedBy(128).toFixed(),
          '8',
        );
      } catch (e) {
        error = e;
      }
      expect(error).to.not.be.undefined;
      expect(error.message).to.match(/pip quantity overflows uint64/i);
    });

    it('should revert when token has too many decimals', async () => {
      let error;
      try {
        await assetUnitsToPips(new BigNumber(1).toFixed(), '100');
      } catch (e) {
        error = e;
      }
      expect(error).to.not.be.undefined;
      expect(error.message).to.match(
        /asset cannot have more than 32 decimals/i,
      );
    });
  });

  describe('pipsToAssetUnits', async () => {
    let assetsMock: AssetsMockInstance;
    const pipsToAssetUnits = async (
      quantity: string,
      decimals: string,
    ): Promise<string> =>
      (await assetsMock.pipsToAssetUnits(quantity, decimals)).toString();

    beforeEach(async () => {
      assetsMock = await AssetsMock.new();
    });

    it('should succeed', async () => {
      expect(await pipsToAssetUnits('1', '18')).to.equal('10000000000');
      expect(await pipsToAssetUnits('1000', '18')).to.equal('10000000000000');
      expect(await pipsToAssetUnits('1', '8')).to.equal('1');
      expect(await pipsToAssetUnits('1000000', '2')).to.equal('1');
      expect(await pipsToAssetUnits('100000000', '0')).to.equal('1');
    });

    it('should revert when token has too many decimals', async () => {
      let error;
      try {
        await pipsToAssetUnits(new BigNumber(1).toFixed(), '100');
      } catch (e) {
        error = e;
      }
      expect(error).to.not.be.undefined;
      expect(error.message).to.match(
        /asset cannot have more than 32 decimals/i,
      );
    });
  });
});<|MERGE_RESOLUTION|>--- conflicted
+++ resolved
@@ -22,45 +22,47 @@
       await exchange.registerToken(token.address, tokenSymbol, 18);
     });
 
-<<<<<<< HEAD
-    it('should revert for ETH address', async () => {
-      const { exchange } = await deployAndAssociateContracts();
-
-      let error;
-      try {
-        await exchange.registerToken(ethAddress, tokenSymbol, 18);
-      } catch (e) {
-        error = e;
-      }
-      expect(error).to.not.be.undefined;
-      expect(error.message).to.match(/invalid token address/i);
-    });
-
-    it('should revert for blank symbol', async () => {
-=======
     it('should revert when token has too many decimals', async () => {
->>>>>>> 23c53b34
-      const { exchange } = await deployAndAssociateContracts();
-      const token = await Token.new();
-
-      let error;
-      try {
-<<<<<<< HEAD
-        await exchange.registerToken(token.address, '', 18);
-=======
+      const { exchange } = await deployAndAssociateContracts();
+      const token = await Token.new();
+
+      let error;
+      try {
         await exchange.registerToken(token.address, tokenSymbol, 100);
->>>>>>> 23c53b34
-      } catch (e) {
-        error = e;
-      }
-      expect(error).to.not.be.undefined;
-<<<<<<< HEAD
-      expect(error.message).to.match(/invalid token symbol/i);
-=======
+      } catch (e) {
+        error = e;
+      }
+      expect(error).to.not.be.undefined;
       expect(error.message).to.match(
         /token cannot have more than 32 decimals/i,
       );
->>>>>>> 23c53b34
+    });
+
+    it('should revert for ETH address', async () => {
+      const { exchange } = await deployAndAssociateContracts();
+
+      let error;
+      try {
+        await exchange.registerToken(ethAddress, tokenSymbol, 18);
+      } catch (e) {
+        error = e;
+      }
+      expect(error).to.not.be.undefined;
+      expect(error.message).to.match(/invalid token address/i);
+    });
+
+    it('should revert for blank symbol', async () => {
+      const { exchange } = await deployAndAssociateContracts();
+      const token = await Token.new();
+
+      let error;
+      try {
+        await exchange.registerToken(token.address, '', 18);
+      } catch (e) {
+        error = e;
+      }
+      expect(error).to.not.be.undefined;
+      expect(error.message).to.match(/invalid token symbol/i);
     });
 
     it('should revert when already finalized', async () => {
